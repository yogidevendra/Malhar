
<project xmlns="http://maven.apache.org/POM/4.0.0" xmlns:xsi="http://www.w3.org/2001/XMLSchema-instance"
         xsi:schemaLocation="http://maven.apache.org/POM/4.0.0 http://maven.apache.org/xsd/maven-4.0.0.xsd">
  <modelVersion>4.0.0</modelVersion>

  <parent>
    <groupId>com.datatorrent</groupId>
    <artifactId>malhar-all</artifactId>
    <version>0.9.3-SNAPSHOT</version>
  </parent>

  <artifactId>malhar-library</artifactId>
  <packaging>jar</packaging>

  <name>Operator and Codec Library</name>

  <properties>
    <maven.deploy.skip>false</maven.deploy.skip>
  </properties>

  <!-- repository to provide the DataTorrent artifacts -->
  <!--repositories>
    <repository>
      <id>datatorrent</id>
      <name>DataTorrent Release Repository</name>
      <url>https://www.datatorrent.com/maven/content/repositories/releases/</url>
    </repository>
  </repositories-->

  <build>
    <plugins>
      <!-- Publish tests jar -->
      <plugin>
        <groupId>org.apache.maven.plugins</groupId>
        <artifactId>maven-jar-plugin</artifactId>
        <executions>
          <execution>
            <goals>
              <goal>test-jar</goal>
            </goals>
            <phase>package</phase> </execution>
        </executions>
      </plugin>
    </plugins>
  </build>

  <dependencies>
    <dependency>
      <groupId>mysql</groupId>
      <artifactId>mysql-connector-java</artifactId>
      <version>5.1.21</version>
    </dependency>
    <dependency>
      <groupId>org.apache.derby</groupId>
      <artifactId>derby</artifactId>
      <version>10.9.1.0</version>
    </dependency>
    <dependency>
      <groupId>com.icegreen</groupId>
      <artifactId>greenmail</artifactId>
      <version>1.3.1b</version>
      <scope>test</scope>
      <type>jar</type>
      <exclusions>
        <exclusion>
          <artifactId>mail</artifactId>
          <groupId>javax.mail</groupId>
        </exclusion>
      </exclusions>
    </dependency>
    <dependency>
      <groupId>org.slf4j</groupId>
      <artifactId>slf4j-api</artifactId>
      <version>1.7.2</version>
    </dependency>
    <dependency>
      <groupId>org.eclipse.jetty</groupId>
      <artifactId>jetty-websocket</artifactId>
      <version>${jetty.version}</version>
    </dependency>
    <dependency>
      <groupId>org.eclipse.jetty</groupId>
      <artifactId>jetty-server</artifactId>
      <version>${jetty.version}</version>
      <scope>test</scope>
    </dependency>
    <dependency>
      <groupId>org.eclipse.jetty</groupId>
      <artifactId>jetty-servlet</artifactId>
      <version>${jetty.version}</version>
      <scope>test</scope>
      <exclusions>
        <exclusion>
          <artifactId>javax.servlet</artifactId>
          <groupId>org.eclipse.jetty.orbit</groupId>
        </exclusion>
      </exclusions>
    </dependency>
    <dependency>
      <groupId>com.sun.mail</groupId>
      <artifactId>javax.mail</artifactId>
      <version>1.5.0</version>
    </dependency>
    <dependency>
      <groupId>javax.mail</groupId>
      <artifactId>javax.mail-api</artifactId>
      <version>1.5.0</version>
    </dependency>
    <dependency>
      <groupId>${project.groupId}</groupId>
      <artifactId>dt-api</artifactId>
      <version>${dt.framework.version}</version>
      <exclusions>
        <exclusion>
          <groupId>org.mortbay.jetty</groupId>
          <artifactId>jetty</artifactId>
        </exclusion>
        <exclusion>
          <groupId>org.mortbay.jetty</groupId>
          <artifactId>jetty-util</artifactId>
        </exclusion>
        <exclusion>
          <groupId>org.codehaus.jackson</groupId>
          <artifactId>jackson-core-asl</artifactId>
        </exclusion>
        <exclusion>
          <groupId>org.codehaus.jackson</groupId>
          <artifactId>jackson-mapper-asl</artifactId>
        </exclusion>
        <exclusion>
          <groupId>org.codehaus.jackson</groupId>
          <artifactId>jackson-jaxrs</artifactId>
        </exclusion>
        <exclusion>
          <groupId>org.codehaus.jackson</groupId>
          <artifactId>jackson-xc</artifactId>
        </exclusion>
      </exclusions>
    </dependency>
    <dependency>
      <groupId>com.sun.jersey</groupId>
      <artifactId>jersey-client</artifactId>
      <version>${jersey.version}</version>
    </dependency>
    <dependency>
      <groupId>javax.jms</groupId>
      <artifactId>jms-api</artifactId>
      <version>1.1-rev-1</version>
    </dependency>
    <dependency>
    	<groupId>org.python</groupId>
    	<artifactId>jython</artifactId>
    	<version>2.5.3</version>
    </dependency>
    <dependency>
    	<groupId>org.beanshell</groupId>
    	<artifactId>bsh</artifactId>
    	<version>2.0b5</version>
    </dependency>
    <dependency>
      <groupId>org.apache.activemq</groupId>
      <artifactId>activemq-client</artifactId>
      <version>5.8.0</version>
    </dependency>
    <dependency>
      <groupId>org.apache.activemq</groupId>
      <artifactId>activemq-broker</artifactId>
      <version>5.8.0</version>
      <scope>test</scope>
    </dependency>
    <dependency>
      <groupId>org.apache.activemq</groupId>
      <artifactId>activemq-kahadb-store</artifactId>
      <version>5.8.0</version>
      <scope>test</scope>
    </dependency>
    <dependency>
<<<<<<< HEAD
      <groupId>org.codehaus.jackson</groupId>
      <artifactId>jackson-core-asl</artifactId>
      <version>${jackson.version}</version>
    </dependency>
    <dependency>
      <groupId>org.codehaus.jackson</groupId>
      <artifactId>jackson-mapper-asl</artifactId>
      <version>${jackson.version}</version>
    </dependency>
    <dependency>
      <groupId>com.esotericsoftware.kryo</groupId>
      <artifactId>kryo</artifactId>
      <version>2.21</version>
      <scope>provided</scope>
=======
      <groupId>org.apache.commons</groupId>
      <artifactId>commons-lang3</artifactId>
      <version>3.1</version>
>>>>>>> 085b031d
    </dependency>
  </dependencies>

  <profiles>
    <profile>
      <id>fullTests</id>
      <properties>
        <test.excludedGroups></test.excludedGroups>
      </properties>
    </profile>
  </profiles>

</project><|MERGE_RESOLUTION|>--- conflicted
+++ resolved
@@ -175,7 +175,6 @@
       <scope>test</scope>
     </dependency>
     <dependency>
-<<<<<<< HEAD
       <groupId>org.codehaus.jackson</groupId>
       <artifactId>jackson-core-asl</artifactId>
       <version>${jackson.version}</version>
@@ -190,11 +189,11 @@
       <artifactId>kryo</artifactId>
       <version>2.21</version>
       <scope>provided</scope>
-=======
+    </dependency>
+    <dependency>
       <groupId>org.apache.commons</groupId>
       <artifactId>commons-lang3</artifactId>
       <version>3.1</version>
->>>>>>> 085b031d
     </dependency>
   </dependencies>
 
