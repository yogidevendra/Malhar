/*
 * Copyright (c) 2014 DataTorrent, Inc. ALL Rights Reserved.
 *
 * Licensed under the Apache License, Version 2.0 (the "License");
 * you may not use this file except in compliance with the License.
 * You may obtain a copy of the License at
 *
 * http://www.apache.org/licenses/LICENSE-2.0
 *
 * Unless required by applicable law or agreed to in writing, software
 * distributed under the License is distributed on an "AS IS" BASIS,
 * WITHOUT WARRANTIES OR CONDITIONS OF ANY KIND, either express or implied.
 * See the License for the specific language governing permissions and
 * limitations under the License.
 */
package com.datatorrent.lib.bucket;

import java.io.Serializable;
import java.util.List;
import java.util.Map;

import javax.annotation.Nonnull;
import javax.annotation.Nullable;

<<<<<<< HEAD
import org.slf4j.Logger;
import org.slf4j.LoggerFactory;

import com.datatorrent.api.Stats;
import com.datatorrent.api.StatsListener;
=======
import com.datatorrent.api.Stats;
>>>>>>> 8f53cfef

/**
 * <p>
 * Bucket manager creates and manages {@link Bucket}s for an Operator.<br/>
 * Only a limited number of buckets can be held in memory at a particular time. The manager is responsible for loading
 * of a bucket when it is requested by the operator and un-loading least recently used buckets to optimize memory usage.
 * </p>
 *
 * <p>
 * Loading of buckets and saving new bucket events to storage is triggered by the Operator. Typically an Operator would:
 * <ol>
 * <li>fetch the bucket key of an event by calling {@link #getBucketKeyFor(Bucketable)}.</li>
 * <li>invoke {@link #getBucket(long)}. If this returns null or events from disk are not loaded then the operator can ask
 * the manager to load the bucket by calling {@link BucketManager#loadBucketData(long)}. This is not a blocking call.<br/>
 * </li>
 * <li>
 * Once the manager loads a bucket, it informs {@link BucketManager.Listener} by calling {@link BucketManager.Listener#bucketLoaded(Bucket)}.<br/>
 * If there were some buckets that were off-loaded during the process {@link BucketManager.Listener#bucketOffLoaded(long)}
 * callback is triggered.
 * </li>
 * <li>
 * The operator could then add new events to a bucket by invoking {@link #newEvent(long, Bucketable)}. These events are
 * maintained in a check-pointed state.
 * </li>
 * <li>
 * To ensure that at any given point of time all the load requests are completed, the operator can trigger {@link #blockUntilAllRequestsServiced()}.
 * </li>
 * <li>
 * The operator triggers {@link #endWindow(long)} which tells the manager to persist un-written data.
 * </li>
 * </ol>
 * </p>
 *
 * @param <T> event type
 * @since 0.9.4
 */
public interface BucketManager<T extends Bucketable>
{
  /**
   * Starts the service.
   *
   * @param context  {@link Context} which contains parameters needed for setup.
   * @param listener {@link Listener} which will be informed when bucket are loaded and off-loaded.
   */
  void startService(Context context, Listener<T> listener);

  /**
   * Shuts down the service.
   */
  void shutdownService();

  /**
   * Calculates the bucket key of an event.<br/>
   * -ve values indicate invalid event.
   *
   * @param event event
   * @return bucket key for event.
   */
  long getBucketKeyFor(T event);

  /**
   * <p>
   * Returns the bucket in memory corresponding to a bucket key.
   * If the bucket is not created yet, it will return null.</br>
   * A bucket is created:
   * <ul>
   * <li> When the operator requests to load a bucket from store.</li>
   * <li>In {@link #startService(Context, Listener)} if there were un-written bucket events which were
   * check-pointed by the engine.</li>
   * </ul>
   * </p>
   *
   * @param bucketKey key of the bucket.
   * @return bucket; null if the bucket is not yet created.
   */
  @Nullable
  Bucket<T> getBucket(long bucketKey);

  /**
   * Loads the events belonging to the bucket from the store. <br/>
   * The events loaded belong to the windows less than the current window.
   *
   * @param bucketKey key of the bucket
   */
  void loadBucketData(long bucketKey);

  /**
   * Adds the event to the un-written section of the bucket corresponding to the bucket key.
   *
   * @param bucketKey key of the bucket.
   * @param event     new event.
   */
  void newEvent(long bucketKey, T event);

  /**
   * Does end window operations which includes tracking the committed window and
   * persisting all un-written events in the store.
   *
   * @param window window number.
   * @throws Exception
   */
  void endWindow(long window);

  /**
   * Blocks the calling thread until all the load requests of this window have been serviced.
   *
   * @throws InterruptedException
   */
  void blockUntilAllRequestsServiced() throws InterruptedException;

  /**
   * Constructs a new {@link BucketManager} with only the settings and not the data.
   *
   * @return newly created manager without any data.
   */
  BucketManager<T> cloneWithProperties();

<<<<<<< HEAD
  void setCounters(@Nonnull Counters stats);
=======
  void setBucketCounters(@Nonnull BucketCounters stats);
>>>>>>> 8f53cfef

  /**
   * Collects the un-written events of all the old managers and distributes the data to the new managers.<br/>
   * The partition to which an event belongs to depends on the event key.
   * <pre><code>partition = eventKey.hashCode() & partitionMask</code></pre>
   *
   * @param oldManagers             {@link BucketManager}s of all old partitions.
   * @param partitionKeysToManagers mapping of partition keys to {@link BucketManager}s of new partitions.
   * @param partitionMask           partition mask to find which partition an event belongs to.
   */
  void definePartitions(List<BucketManager<T>> oldManagers, Map<Integer, BucketManager<T>> partitionKeysToManagers,
                        int partitionMask);

  /**
   * Callback interface for {@link BucketManager} for load and off-load operations.
   */
  public static interface Listener<T extends Bucketable>
  {
    /**
     * Invoked when a bucket is loaded from store.
     *
     * @param loadedBucket bucket that was loaded.
     */
    void bucketLoaded(Bucket<T> loadedBucket);

    /**
     * Invoked when a bucket is removed from memory.<br/>
     * If the listener has cached a bucket it should use this callback to remove it from the cache.
     *
     * @param bucketKey key of the bucket which was off-loaded.
     */
    void bucketOffLoaded(long bucketKey);

  }

<<<<<<< HEAD
  public static class Counters implements Stats.OperatorStats.CustomStats
  {
    int numBucketsInMemory;
    int numEvictedBuckets;
    int numDeletedBuckets;

    long numEventsCommittedPerWindow;
    long numEventsInMemory;
=======
  public static class BucketCounters implements Stats.OperatorStats.CustomStats
  {
    protected int numBucketsInMemory;
    protected int numEvictedBuckets;
    protected int numDeletedBuckets;

    protected long numEventsCommittedPerWindow;
    protected long numEventsInMemory;
    protected long numIgnoredEvents;
>>>>>>> 8f53cfef

    public int getNumBucketsInMemory()
    {
      return numBucketsInMemory;
    }

<<<<<<< HEAD
    public long getNumEventsCommittedPerWindow()
    {
      return numEventsCommittedPerWindow;
    }

    public long getNumEventsInMemory()
    {
      return numEventsInMemory;
    }

=======
>>>>>>> 8f53cfef
    public int getNumEvictedBuckets()
    {
      return numEvictedBuckets;
    }

    public int getNumDeletedBuckets()
    {
      return numDeletedBuckets;
    }

<<<<<<< HEAD
  }

  public static class CountersListener implements StatsListener, Serializable
  {
    @Override
    public Response processStats(BatchedOperatorStats batchedOperatorStats)
    {
      List<Stats.OperatorStats> lastWindowedStats = batchedOperatorStats.getLastWindowedStats();
      for (Stats.OperatorStats os : lastWindowedStats) {
        if (os.customStats != null) {
          if (os.customStats instanceof Counters) {
            Counters cs = (Counters) os.customStats;
            logger.debug("bucketStats {} {} {} {} {} {}", batchedOperatorStats.getOperatorId(), cs.numBucketsInMemory, cs.numDeletedBuckets,
              cs.numEvictedBuckets, cs.numEventsInMemory, cs.numEventsCommittedPerWindow);
          }
        }
      }
      return null;
    }

    private static final long serialVersionUID = 201404082336L;
    private static transient final Logger logger = LoggerFactory.getLogger(CountersListener.class);

=======
    public long getNumEventsCommittedPerWindow()
    {
      return numEventsCommittedPerWindow;
    }

    public long getNumEventsInMemory()
    {
      return numEventsInMemory;
    }

    public long getNumIgnoredEvents()
    {
      return numIgnoredEvents;
    }
>>>>>>> 8f53cfef
  }
}<|MERGE_RESOLUTION|>--- conflicted
+++ resolved
@@ -15,22 +15,13 @@
  */
 package com.datatorrent.lib.bucket;
 
-import java.io.Serializable;
 import java.util.List;
 import java.util.Map;
 
 import javax.annotation.Nonnull;
 import javax.annotation.Nullable;
 
-<<<<<<< HEAD
-import org.slf4j.Logger;
-import org.slf4j.LoggerFactory;
-
 import com.datatorrent.api.Stats;
-import com.datatorrent.api.StatsListener;
-=======
-import com.datatorrent.api.Stats;
->>>>>>> 8f53cfef
 
 /**
  * <p>
@@ -148,11 +139,7 @@
    */
   BucketManager<T> cloneWithProperties();
 
-<<<<<<< HEAD
-  void setCounters(@Nonnull Counters stats);
-=======
   void setBucketCounters(@Nonnull BucketCounters stats);
->>>>>>> 8f53cfef
 
   /**
    * Collects the un-written events of all the old managers and distributes the data to the new managers.<br/>
@@ -188,16 +175,6 @@
 
   }
 
-<<<<<<< HEAD
-  public static class Counters implements Stats.OperatorStats.CustomStats
-  {
-    int numBucketsInMemory;
-    int numEvictedBuckets;
-    int numDeletedBuckets;
-
-    long numEventsCommittedPerWindow;
-    long numEventsInMemory;
-=======
   public static class BucketCounters implements Stats.OperatorStats.CustomStats
   {
     protected int numBucketsInMemory;
@@ -207,14 +184,22 @@
     protected long numEventsCommittedPerWindow;
     protected long numEventsInMemory;
     protected long numIgnoredEvents;
->>>>>>> 8f53cfef
 
     public int getNumBucketsInMemory()
     {
       return numBucketsInMemory;
     }
 
-<<<<<<< HEAD
+    public int getNumEvictedBuckets()
+    {
+      return numEvictedBuckets;
+    }
+
+    public int getNumDeletedBuckets()
+    {
+      return numDeletedBuckets;
+    }
+
     public long getNumEventsCommittedPerWindow()
     {
       return numEventsCommittedPerWindow;
@@ -225,57 +210,9 @@
       return numEventsInMemory;
     }
 
-=======
->>>>>>> 8f53cfef
-    public int getNumEvictedBuckets()
-    {
-      return numEvictedBuckets;
-    }
-
-    public int getNumDeletedBuckets()
-    {
-      return numDeletedBuckets;
-    }
-
-<<<<<<< HEAD
-  }
-
-  public static class CountersListener implements StatsListener, Serializable
-  {
-    @Override
-    public Response processStats(BatchedOperatorStats batchedOperatorStats)
-    {
-      List<Stats.OperatorStats> lastWindowedStats = batchedOperatorStats.getLastWindowedStats();
-      for (Stats.OperatorStats os : lastWindowedStats) {
-        if (os.customStats != null) {
-          if (os.customStats instanceof Counters) {
-            Counters cs = (Counters) os.customStats;
-            logger.debug("bucketStats {} {} {} {} {} {}", batchedOperatorStats.getOperatorId(), cs.numBucketsInMemory, cs.numDeletedBuckets,
-              cs.numEvictedBuckets, cs.numEventsInMemory, cs.numEventsCommittedPerWindow);
-          }
-        }
-      }
-      return null;
-    }
-
-    private static final long serialVersionUID = 201404082336L;
-    private static transient final Logger logger = LoggerFactory.getLogger(CountersListener.class);
-
-=======
-    public long getNumEventsCommittedPerWindow()
-    {
-      return numEventsCommittedPerWindow;
-    }
-
-    public long getNumEventsInMemory()
-    {
-      return numEventsInMemory;
-    }
-
     public long getNumIgnoredEvents()
     {
       return numIgnoredEvents;
     }
->>>>>>> 8f53cfef
   }
 }